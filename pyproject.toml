[project]
name = "recommender-systems"
version = "0.1.0"
description = "Add your description here"
readme = "README.md"
requires-python = ">=3.12"
dependencies = [
<<<<<<< HEAD
    "altair>=5.5.0",
=======
    "implicit>=0.7.2",
>>>>>>> 61eb9b65
    "ipykernel>=6.29.5",
    "ipython>=8.32.0",
    "matplotlib>=3.10.0",
    "nbformat>=5.10.4",
    "networkx>=3.4.2",
    "nltk>=3.9.1",
    "pandas>=2.2.3",
    "plotly>=6.0.0",
    "polars>=1.26.0",
    "pyarrow>=19.0.1",
    "scikit-learn>=1.6.1",
    "scipy>=1.15.2",
    "seaborn>=0.13.2",
    "wordcloud>=1.9.4",
]<|MERGE_RESOLUTION|>--- conflicted
+++ resolved
@@ -5,11 +5,8 @@
 readme = "README.md"
 requires-python = ">=3.12"
 dependencies = [
-<<<<<<< HEAD
     "altair>=5.5.0",
-=======
     "implicit>=0.7.2",
->>>>>>> 61eb9b65
     "ipykernel>=6.29.5",
     "ipython>=8.32.0",
     "matplotlib>=3.10.0",
